build
dist
tmp
__pycache__
.vscode
<<<<<<< HEAD
*.egg-info
=======
_build
generated
>>>>>>> db5a1baf
<|MERGE_RESOLUTION|>--- conflicted
+++ resolved
@@ -3,9 +3,6 @@
 tmp
 __pycache__
 .vscode
-<<<<<<< HEAD
 *.egg-info
-=======
 _build
-generated
->>>>>>> db5a1baf
+generated