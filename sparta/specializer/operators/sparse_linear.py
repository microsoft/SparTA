# Copyright (c) Microsoft Corporation.
# Licensed under the MIT license.

import copy
from typing import Optional, Type

import torch

from sparta.specializer import kernels
from sparta.specializer.operators.operator_base import OperatorBase


class SparseLinear(OperatorBase):
    '''Sparse linear operator.

    Examples:

        .. code-block:: python

            # Create a dense linear layer
            dense_linear = torch.nn.Linear(1024, 2048)

            # Create a mask
            weight_mask = torch.rand((2048, 1024)) > 0.99

            # Create a sparse linear layer using the dense layer and the mask
            sparse_linear = sparta.nn.SparseLinear(dense_linear, weight_mask=weight_mask)

            # Tune the sparse linear layer
            sparta.tune(sparse_linear, sample_inputs=[torch.rand((512, 1024))])

    Args:
        raw_module (torch.nn.Linear): The corresponding dense linear operator.
        input_mask (torch.Tensor): The input mask tensor with shape (\*, in_features).
            The kernel mode will be "sparse x dense => dense" if the input mask is set.
        weight_mask (torch.Tensor): The weight mask tensor with shape (out_features, in_features).
            The kernel mode will be "dense x sparse => dense" if the input mask is set.
        output_mask (torch.Tensor): The output mask tensor with shape (\*, out_features).
            The kernel mode will be "dense x dense => sparse" if the input mask is set.
    '''

    def __init__(
        self, raw_module: torch.nn.Linear,
        input_mask: Optional[torch.Tensor] = None, weight_mask: Optional[torch.Tensor] = None,
        output_mask: Optional[torch.Tensor] = None
    ):
        super().__init__(raw_module, torch.nn.Linear)
        N, K = raw_module.weight.shape
        M = None
        if sum(map(lambda x: x is not None, [input_mask, weight_mask, output_mask])) > 1:
            raise ValueError(f'linear operators with multiple sparse masks are not supported')
        if input_mask is not None:
            self._stype = 'sdd'
            self._compressed = False
            input_mask = input_mask.cpu().detach().numpy()
            if input_mask.shape[1] == K:
                M = input_mask.shape[0]
                self._mask = {'A': input_mask}
            else:
                raise ValueError(f'expected input mask shape (?, {K}), got {input_mask.shape}')
        elif weight_mask is not None:
            self._stype = 'dsd'
            self._compressed = True
            weight_mask = weight_mask.cpu().detach().numpy()
            if weight_mask.shape == (N, K):
                self._mask = {'B': weight_mask}
            else:
                raise ValueError(f'expected weight mask shape ({N}, {K}), got {weight_mask.shape}')
        elif output_mask is not None:
            self._stype = 'dds'
            self._compressed = False
            output_mask = output_mask.cpu().detach().numpy()
            if output_mask.shape[1] == N:
                M = output_mask.shape[0]
                self._mask = {'C': output_mask}
            else:
                raise ValueError(f'expected output mask shape (?, {N}), got {output_mask.shape}')
        else:
            raise ValueError(f'expected a sparse mask on input / weight / output')
<<<<<<< HEAD
        self._shape = {'GLOBAL_M_VALUE': M, 'GLOBAL_N_VALUE': N, 'GLOBAL_K_VALUE': K}
=======
        self._shape = {'GLOBAL_N_VALUE': N, 'GLOBAL_K_VALUE': K}
        if M is not None:
            self._shape.update({'GLOBAL_M_VALUE': M})
>>>>>>> c7d7ad0d
        self._biased = raw_module.bias is not None
        self._transpose = True
        self._dtype = 'int' if 'int' in str(raw_module.weight.dtype) else 'float'
        if self._stype == 'dds':
            self._possible_implementations = {
                'openai': kernels.OpenAITemplateSparseMatMulKernel(self._stype, self._dtype, self._biased, self._transpose, self._compressed),
            }
        else:
            self._possible_implementations = {
                'sparta': kernels.SparTATemplateSparseMatMulKernel(self._stype, self._dtype, self._biased, self._transpose, self._compressed),
                'openai': kernels.OpenAITemplateSparseMatMulKernel(self._stype, self._dtype, self._biased, self._transpose, self._compressed),
            }

<<<<<<< HEAD
    def _load_compile_kernel(self, forward_kernel: kernels.MatMulKernelBase):
=======
    def _create_forward_kernel(self, kernel_class: Type[kernels.MatMulKernelBase]) -> kernels.KernelBase:
        '''Instantiate a forward kernel object using the specified matmul kernel class.

        Args:
            kernel_class (Type[kernels.MatMulKernelBase]): A matmul kernel class which belongs to
                possible implementations.
        '''
        return kernel_class(self._stype, self._dtype, self._biased, self._transpose, self._compressed)

    def _set_parameters(self, forward_kernel: kernels.MatMulKernelBase):
>>>>>>> c7d7ad0d
        '''Set PyTorch module parameters: weight and bias (if exists).

        Args:
            forward_kernel (kernels.MatMulKernelBase): A matmul kernel object which provides the
                function to sparsify the weight tensor in "dense x sparse => dense" mode.
        '''
        device = self._raw_module.weight.device
        if self._biased:
            bias = self._raw_module.bias.cpu().detach().numpy().astype(f'{self._dtype}32')
            self.bias = torch.nn.Parameter(torch.from_numpy(bias), requires_grad=False).to(device)
        else:
            self.bias = None
        weight = self._raw_module.weight.cpu().detach().numpy().astype(f'{self._dtype}32')
        if self._stype == 'dsd':
            B_tensor = forward_kernel.get_input('B')
            B_tensor.set_data(weight)
            weight = B_tensor.sparse()['val']
        self.weight = torch.nn.Parameter(torch.from_numpy(weight), requires_grad=False).to(device)

<<<<<<< HEAD
=======
    def _possible_implementations(self):
        '''Get possible implementations.

        Returns:
            Dict: In "sparse x dense => dense" mode and "dense x sparse => dense" mode, we provide
                two backend kernels: SparTA (our implementation) and OpenAI's kernels.
                In "dense x dense => sparse" mode, only OpenAI's kernel is supported.
        '''
        if self._stype == 'dds':
            return {
                'openai': kernels.OpenAITemplateSparseMatMulKernel,
            }
        else:
            return {
                'sparta': kernels.SparTATemplateSparseMatMulKernel,
                'openai': kernels.OpenAITemplateSparseMatMulKernel,
            }

>>>>>>> c7d7ad0d
    def _sparse_forward(self, A: torch.Tensor):
        '''Calls the sparse forward kernel.

        Args:
            A (torch.Tensor): The input tensor.
        '''
        if self._biased:
            return self._forward_function(A, self.weight, self.bias)
        else:
            return self._forward_function(A, self.weight)

    def _read_sample_inputs(self, A: torch.Tensor):
        '''Read shape config and convert sample inputs to test inputs.
        The captured shape config will be passed to implements (kernels).

        Args:
            A (torch.Tensor): The sample input tensor.

        Returns:
            Tuple: The first value is the shape dict, the second value is the test input dict.
        '''
        M, K = A.shape
        assert self._shape['GLOBAL_K_VALUE'] == K
        self._shape['GLOBAL_M_VALUE'] = M
        for kern in self._possible_implementations.values():
            kern.set_parameters(self._shape)
        inputs = {
            'A': A.cpu().detach().numpy().astype(f'{self._dtype}32'),
            'B': self._raw_module.weight.cpu().detach().numpy().astype(f'{self._dtype}32'),
        }
        if self._biased:
            inputs['bias'] = self._raw_module.bias.cpu().detach().numpy().astype(f'{self._dtype}32')
        return self._shape, inputs


if __name__ == '__main__':
    pass<|MERGE_RESOLUTION|>--- conflicted
+++ resolved
@@ -77,13 +77,7 @@
                 raise ValueError(f'expected output mask shape (?, {N}), got {output_mask.shape}')
         else:
             raise ValueError(f'expected a sparse mask on input / weight / output')
-<<<<<<< HEAD
         self._shape = {'GLOBAL_M_VALUE': M, 'GLOBAL_N_VALUE': N, 'GLOBAL_K_VALUE': K}
-=======
-        self._shape = {'GLOBAL_N_VALUE': N, 'GLOBAL_K_VALUE': K}
-        if M is not None:
-            self._shape.update({'GLOBAL_M_VALUE': M})
->>>>>>> c7d7ad0d
         self._biased = raw_module.bias is not None
         self._transpose = True
         self._dtype = 'int' if 'int' in str(raw_module.weight.dtype) else 'float'
@@ -97,20 +91,7 @@
                 'openai': kernels.OpenAITemplateSparseMatMulKernel(self._stype, self._dtype, self._biased, self._transpose, self._compressed),
             }
 
-<<<<<<< HEAD
     def _load_compile_kernel(self, forward_kernel: kernels.MatMulKernelBase):
-=======
-    def _create_forward_kernel(self, kernel_class: Type[kernels.MatMulKernelBase]) -> kernels.KernelBase:
-        '''Instantiate a forward kernel object using the specified matmul kernel class.
-
-        Args:
-            kernel_class (Type[kernels.MatMulKernelBase]): A matmul kernel class which belongs to
-                possible implementations.
-        '''
-        return kernel_class(self._stype, self._dtype, self._biased, self._transpose, self._compressed)
-
-    def _set_parameters(self, forward_kernel: kernels.MatMulKernelBase):
->>>>>>> c7d7ad0d
         '''Set PyTorch module parameters: weight and bias (if exists).
 
         Args:
@@ -130,27 +111,6 @@
             weight = B_tensor.sparse()['val']
         self.weight = torch.nn.Parameter(torch.from_numpy(weight), requires_grad=False).to(device)
 
-<<<<<<< HEAD
-=======
-    def _possible_implementations(self):
-        '''Get possible implementations.
-
-        Returns:
-            Dict: In "sparse x dense => dense" mode and "dense x sparse => dense" mode, we provide
-                two backend kernels: SparTA (our implementation) and OpenAI's kernels.
-                In "dense x dense => sparse" mode, only OpenAI's kernel is supported.
-        '''
-        if self._stype == 'dds':
-            return {
-                'openai': kernels.OpenAITemplateSparseMatMulKernel,
-            }
-        else:
-            return {
-                'sparta': kernels.SparTATemplateSparseMatMulKernel,
-                'openai': kernels.OpenAITemplateSparseMatMulKernel,
-            }
-
->>>>>>> c7d7ad0d
     def _sparse_forward(self, A: torch.Tensor):
         '''Calls the sparse forward kernel.
 
